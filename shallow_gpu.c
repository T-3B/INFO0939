--- conflicted
+++ resolved
@@ -211,18 +211,15 @@
     data->ny = ny;
     data->dx = dx;
     data->dy = dy;
+
+    // Allocate memory for 'values'
     data->values = malloc(nx * ny * sizeof(double));
     if (unlikely(!data->values)) {
         printf("Error: Could not allocate data\n");
         return 1;
     }
 
-<<<<<<< HEAD
-    // tofrom in map for read and write data 
-    #pragma omp target teams distribute parallel for map(tofrom: data->values[0:nx*ny])
-=======
   
->>>>>>> fe30b465
     for (unsigned i = 0; i < nx * ny; i++) {
         data->values[i] = val;
 	puts("WHAT");
@@ -231,40 +228,32 @@
 }
 
 
+
 static void free_data(struct data *const data) {
   free(data->values);
 }
 
 static void interpolate_data(const struct data *const interp, const struct data *const data, const int nx, const int ny, const double dx, const double dy) {
-<<<<<<< HEAD
-    #pragma omp target teams distribute parallel for collapse(2) \
-        map(to: data->values[0:data->nx * data->ny]) \
-        map(from: interp->values[0:nx * ny])
-=======
     // Trying to explain what i understood :
     // -> teams = group of threads working together on a part, so here we divide the computation into multiple teams.
     // -> collapse combines loops for better parallel performance.
     // -> map to/from: handles data transfer between the CPU and the GPU.
 
     // Parallelizing the interpolation calculation
->>>>>>> fe30b465
     for (int jj = 0; jj < ny; jj++) {
         for (int ii = 0; ii < nx; ii++) {
             const double y = jj * dy;
             int j = (int)(y / data->dy);
             const double x = ii * dx;
             int i = (int)(x / data->dx);
-<<<<<<< HEAD
-
-=======
 	    puts("YOLO");
             // Ensure indices are within bounds
->>>>>>> fe30b465
             if (j < 0) j = 0;
             if (j >= data->ny - 1) j = data->ny - 2;
             if (i < 0) i = 0;
             if (i >= data->nx - 1) i = data->nx - 2;
 
+            // Perform bilinear interpolation
             const double v00 = GET(data, i, j);
             const double v01 = GET(data, i, j + 1);
             const double v10 = GET(data, i + 1, j);
@@ -277,7 +266,8 @@
 }
 
 
- int main(int argc, char **argv)
+
+int main(int argc, char **argv)
 {
   if (argc != 2) {
     printf("Usage: %s parameter_file\n", argv[0]);
@@ -315,22 +305,6 @@
   interpolate_data(&h_interp, &h, nx, ny, param.dx, param.dy);
 
   const double start = GET_TIME();
-<<<<<<< HEAD
-
-  // Map 3 arrays for u, v and eta on the CPU and GPU for faster transfer
-  // dimension of these arrays should be correct even though 
-
-#pragma omp target data map(tofrom: *eta.values[0:nx*ny], \
-                             u.values[0:(nx+1)*ny],       \
-                             v.values[0:nx*(ny+1)],       \
-                             h_interp.values[0:nx*ny])
-    for (int n = 0; n < nt; n++) {
-      if (n && (n % (nt / 10)) == 0) {
-        const double time_sofar = GET_TIME() - start;
-        const double eta = (nt - n) * time_sofar / n;
-        printf("Computing step %d/%d (ETA: %g seconds)     \r", n, nt, eta);
-        fflush(stdout);
-=======
   #pragma omp target data map(tofrom: eta.values[0:nx*ny], \
                              u.values[0:(nx+1)*ny],       \
                              v.values[0:nx*(ny+1)],       \
@@ -358,41 +332,11 @@
       for (int i = 0; i < ny; i++) {
         SET(&u, 0, i, 0.0);
         SET(&u, nx, i, 0.0);
->>>>>>> fe30b465
       }
-
-      // Output solution
-      if (param.sampling_rate && !(n % param.sampling_rate)) {
-        write_data_vtk(&eta, "water elevation", param.output_eta_filename, n);
+      for (int i = 0; i < nx; i++) {
+        SET(&v, i, 0, 0.0);
+        SET(&v, i, ny, A * sin(2 * M_PI * f * t));
       }
-<<<<<<< HEAD
-
-      
-      const double t = n * param.dt;
-      if (param.source_type == 1) {
-        const double A = 5;
-        const double f = 1. / 20.;
-
-        // Not sure if this is usefull
-        #pragma omp target teams distribute parallel for
-        for (int i = 0; i < ny; i++) {
-          SET(&u, 0, i, 0.0);
-          SET(&u, nx, i, 0.0);
-        }
-        // Same not sure if this is good
-        #pragma omp target teams distribute parallel for
-        for (int i = 0; i < nx; i++) {
-          SET(&v, i, 0, 0.0);
-          SET(&v, i, ny, A * sin(2 * M_PI * f * t));
-        }
-      } else if (param.source_type == 2) {
-        const double A = 5;
-        const double f = 1. / 20.;
-        SET(&eta, nx / 2, ny / 2, A * sin(2 * M_PI * f * t));
-      } else {
-        printf("Error: Unknown source type %d\n", param.source_type);
-        return 1;
-=======
     } else if (param.source_type == 2) {
       const double A = 5;
       const double f = 1. / 20.;
@@ -425,31 +369,8 @@
         v_ij = (1. - c2) * v_ij - c1 / param.dy * (eta_ij - eta_ijm);
         SET(&u, i, j, u_ij);
         SET(&v, i, j, v_ij);
->>>>>>> fe30b465
       }
-    // Same as CPU OpenMp but using teams to distribute the computation i reuse collaspe but maybe it is not useful.
-    #pragma omp target teams distribute parallel for collapse(2)
-    for (int j = 0; j < ny; j++) {
-        for (int i = 0; i < nx; i++) {
-            const double h_ij = GET(&h_interp, i, j);
-            double u_ij = GET(&u, i, j);
-            double v_ij = GET(&v, i, j);
-            const double eta_ij = GET(&eta, i, j) - param.dt * (
-                (GET(&h_interp, i + 1, j) * GET(&u, i + 1, j) - h_ij * u_ij) / param.dx +
-                (GET(&h_interp, i, j + 1) * GET(&v, i, j + 1) - h_ij * v_ij) / param.dy);
-            SET(&eta, i, j, eta_ij);
-
-            const double c1 = param.dt * param.g;
-            const double c2 = param.dt * param.gamma;
-            const double eta_imj = i ? GET(&eta, i - 1, j) : eta_ij;
-            const double eta_ijm = j ? GET(&eta, i, j - 1) : eta_ij;
-            u_ij = (1. - c2) * u_ij - c1 / param.dx * (eta_ij - eta_imj);
-            v_ij = (1. - c2) * v_ij - c1 / param.dy * (eta_ij - eta_ijm);
-            SET(&u, i, j, u_ij);
-            SET(&v, i, j, v_ij);
-        }
-    }
-    
+    }
   }
 
   write_manifest_vtk(param.output_eta_filename, param.dt, nt, param.sampling_rate);
